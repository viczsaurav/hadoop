--- conflicted
+++ resolved
@@ -61,15 +61,10 @@
 import org.apache.hadoop.yarn.server.resourcemanager.scheduler.QueueMetrics;
 import org.apache.hadoop.yarn.server.resourcemanager.scheduler.ResourceScheduler;
 import org.apache.hadoop.yarn.server.resourcemanager.scheduler.SchedulerAppReport;
-<<<<<<< HEAD
-import org.apache.hadoop.yarn.server.resourcemanager.scheduler.capacity.TestCapacityScheduler;
-import org.apache.hadoop.yarn.server.resourcemanager.scheduler.common.fica.FiCaSchedulerApp;
-=======
 import org.apache.hadoop.yarn.server.resourcemanager.scheduler.TestSchedulerUtils;
 import org.apache.hadoop.yarn.server.resourcemanager.scheduler.capacity.TestCapacityScheduler;
 import org.apache.hadoop.yarn.server.resourcemanager.scheduler.common.fica.FiCaSchedulerApp;
 import org.apache.hadoop.yarn.server.resourcemanager.scheduler.common.fica.FiCaSchedulerNode;
->>>>>>> 6266273c
 import org.apache.hadoop.yarn.server.resourcemanager.scheduler.event.AppAddedSchedulerEvent;
 import org.apache.hadoop.yarn.server.resourcemanager.scheduler.event.AppAttemptAddedSchedulerEvent;
 import org.apache.hadoop.yarn.server.resourcemanager.scheduler.event.NodeAddedSchedulerEvent;
@@ -533,16 +528,6 @@
     LOG.info("--- END: testFifoScheduler ---");
   }
 
-<<<<<<< HEAD
-  @Test
-  public void testConcurrentAccessOnApplications() throws Exception {
-    FifoScheduler fs = new FifoScheduler();
-    TestCapacityScheduler.verifyConcurrentAccessOnApplications(
-        fs.applications, FiCaSchedulerApp.class);
-  }
-
-=======
->>>>>>> 6266273c
   @SuppressWarnings("resource")
   @Test
   public void testBlackListNodes() throws Exception {
@@ -561,11 +546,6 @@
     ApplicationId appId = BuilderUtils.newApplicationId(100, 1);
     ApplicationAttemptId appAttemptId = BuilderUtils.newApplicationAttemptId(
         appId, 1);
-<<<<<<< HEAD
-    SchedulerEvent event = new AppAddedSchedulerEvent(appAttemptId, "default",
-        "user");
-    fs.handle(event);
-=======
     SchedulerEvent appEvent =
         new AppAddedSchedulerEvent(appId, "default",
           "user");
@@ -573,21 +553,11 @@
     SchedulerEvent attemptEvent =
         new AppAttemptAddedSchedulerEvent(appAttemptId, false);
     fs.handle(attemptEvent);
->>>>>>> 6266273c
 
     // Verify the blacklist can be updated independent of requesting containers
     fs.allocate(appAttemptId, Collections.<ResourceRequest>emptyList(),
         Collections.<ContainerId>emptyList(),
         Collections.singletonList(host), null);
-<<<<<<< HEAD
-    Assert.assertTrue(fs.getApplication(appAttemptId).isBlacklisted(host));
-    fs.allocate(appAttemptId, Collections.<ResourceRequest>emptyList(),
-        Collections.<ContainerId>emptyList(), null,
-        Collections.singletonList(host));
-    Assert.assertFalse(fs.getApplication(appAttemptId).isBlacklisted(host));
-    rm.stop();
-  }
-=======
     Assert.assertTrue(fs.getApplicationAttempt(appAttemptId).isBlacklisted(host));
     fs.allocate(appAttemptId, Collections.<ResourceRequest>emptyList(),
         Collections.<ContainerId>emptyList(), null,
@@ -624,7 +594,6 @@
     TestSchedulerUtils.verifyAppAddedAndRemovedFromScheduler(
       fs.getSchedulerApplications(), fs, "queue");
   }
->>>>>>> 6266273c
 
   private void checkApplicationResourceUsage(int expected, 
       Application application) {
