/**
 * Licensed to the Apache Software Foundation (ASF) under one
 * or more contributor license agreements.  See the NOTICE file
 * distributed with this work for additional information
 * regarding copyright ownership.  The ASF licenses this file
 * to you under the Apache License, Version 2.0 (the
 * "License"); you may not use this file except in compliance
 * with the License.  You may obtain a copy of the License at
 *
 *     http://www.apache.org/licenses/LICENSE-2.0
 *
 * Unless required by applicable law or agreed to in writing, software
 * distributed under the License is distributed on an "AS IS" BASIS,
 * WITHOUT WARRANTIES OR CONDITIONS OF ANY KIND, either express or implied.
 * See the License for the specific language governing permissions and
 * limitations under the License.
 */

/**
 * These .proto interfaces are public and stable.
 * Please see http://wiki.apache.org/hadoop/Compatibility
 * for what changes are allowed for a *stable* .proto interface.
 */

option java_package = "org.apache.hadoop.yarn.proto";
option java_outer_classname = "YarnProtos";
option java_generic_services = true;
option java_generate_equals_and_hash = true;
package hadoop.yarn;

import "Security.proto";

message SerializedExceptionProto {
  optional string message = 1;
  optional string trace = 2;
  optional string class_name = 3;
  optional SerializedExceptionProto cause = 4;
}

message ApplicationIdProto {
  optional int32 id = 1;
  optional int64 cluster_timestamp = 2;
}

message ApplicationAttemptIdProto {
  optional ApplicationIdProto application_id = 1;
  optional int32 attemptId = 2;
}

message ContainerIdProto {
  optional ApplicationIdProto app_id = 1;
  optional ApplicationAttemptIdProto app_attempt_id = 2;
  optional int64 id = 3;
}

message ResourceProto {
  optional int32 memory = 1;
  optional int32 virtual_cores = 2;
}

message ResourceOptionProto {
  optional ResourceProto resource = 1;
  optional int32 over_commit_timeout = 2;
}

message NodeResourceMapProto {
  optional NodeIdProto node_id = 1;
  optional ResourceOptionProto resource_option = 2;
}

message PriorityProto {
  optional int32 priority = 1;
}

enum ContainerStateProto {
  C_NEW = 1;
  C_RUNNING = 2;
  C_COMPLETE = 3;
}

message ContainerProto {
  optional ContainerIdProto id = 1;
  optional NodeIdProto nodeId = 2;
  optional string node_http_address = 3;
  optional ResourceProto resource = 4;
  optional PriorityProto priority = 5;
  optional hadoop.common.TokenProto container_token = 6;
}

message ContainerReportProto {
  optional ContainerIdProto container_id = 1;
  optional ResourceProto resource = 2;
  optional NodeIdProto node_id = 3;
  optional PriorityProto priority = 4;
  optional int64 creation_time = 5;
  optional int64 finish_time = 6;
  optional string diagnostics_info = 7 [default = "N/A"];
  optional string log_url = 8;
  optional int32 container_exit_status = 9;
  optional ContainerStateProto container_state = 10;
}

enum YarnApplicationStateProto {
  NEW = 1;
  NEW_SAVING = 2;
  SUBMITTED = 3;
  ACCEPTED = 4;
  RUNNING = 5;
  FINISHED = 6;
  FAILED = 7;
  KILLED = 8;
}

enum YarnApplicationAttemptStateProto {
  APP_ATTEMPT_NEW = 1;
  APP_ATTEMPT_SUBMITTED = 2;
  APP_ATTEMPT_SCHEDULED = 3;
  APP_ATTEMPT_ALLOCATED_SAVING = 4;
  APP_ATTEMPT_ALLOCATED = 5;
  APP_ATTEMPT_LAUNCHED = 6;
  APP_ATTEMPT_FAILED = 7;
  APP_ATTEMPT_RUNNING = 8;
  APP_ATTEMPT_FINISHING = 9;
  APP_ATTEMPT_FINISHED = 10;
  APP_ATTEMPT_KILLED = 11;
}

enum FinalApplicationStatusProto {
  APP_UNDEFINED = 0;
  APP_SUCCEEDED = 1;
  APP_FAILED = 2;
  APP_KILLED = 3;
}

message URLProto {
  optional string scheme = 1;
  optional string host = 2;
  optional int32 port = 3;
  optional string file = 4;
  optional string userInfo = 5;
}

enum LocalResourceVisibilityProto {
  PUBLIC = 1;
  PRIVATE = 2;
  APPLICATION = 3;
}

enum LocalResourceTypeProto {
  ARCHIVE = 1;
  FILE = 2;
  PATTERN = 3;
}

message LocalResourceProto {
  optional URLProto resource = 1;
  optional int64 size = 2;
  optional int64 timestamp = 3;
  optional LocalResourceTypeProto type = 4;
  optional LocalResourceVisibilityProto visibility = 5;
  optional string pattern = 6;
}

message ApplicationResourceUsageReportProto {
  optional int32 num_used_containers = 1;
  optional int32 num_reserved_containers = 2;
  optional ResourceProto used_resources = 3;
  optional ResourceProto reserved_resources = 4;
  optional ResourceProto needed_resources = 5;
  optional int64 memory_seconds = 6;
  optional int64 vcore_seconds = 7;
}

message ApplicationReportProto {
  optional ApplicationIdProto applicationId = 1;
  optional string user = 2;
  optional string queue = 3;
  optional string name = 4;
  optional string host = 5;
  optional int32 rpc_port = 6;
  optional hadoop.common.TokenProto client_to_am_token = 7;
  optional YarnApplicationStateProto yarn_application_state = 8;
  optional string trackingUrl = 9;
  optional string diagnostics = 10 [default = "N/A"];
  optional int64 startTime = 11;
  optional int64 finishTime = 12;
  optional FinalApplicationStatusProto final_application_status = 13;
  optional ApplicationResourceUsageReportProto app_resource_Usage = 14;
  optional string originalTrackingUrl = 15;
  optional ApplicationAttemptIdProto currentApplicationAttemptId = 16;
  optional float progress = 17;
  optional string applicationType = 18;
  optional hadoop.common.TokenProto am_rm_token = 19;
  repeated string applicationTags = 20;
}

message ApplicationAttemptReportProto {
  optional ApplicationAttemptIdProto application_attempt_id = 1;
  optional string host = 2;
  optional int32 rpc_port = 3;
  optional string tracking_url = 4;
  optional string diagnostics = 5 [default = "N/A"];
  optional YarnApplicationAttemptStateProto yarn_application_attempt_state = 6;
  optional ContainerIdProto am_container_id = 7;
  optional string original_tracking_url = 8;
}

enum NodeStateProto {
  NS_NEW = 1; 
  NS_RUNNING = 2; 
  NS_UNHEALTHY = 3;
  NS_DECOMMISSIONED = 4; 
  NS_LOST = 5;
  NS_REBOOTED = 6;
}

message NodeIdProto {
  optional string host = 1;
  optional int32 port = 2;
}

message NodeReportProto {
  optional NodeIdProto nodeId = 1;
  optional string httpAddress = 2;
  optional string rackName = 3;
  optional ResourceProto used = 4;
  optional ResourceProto capability = 5;
  optional int32 numContainers = 6;
  optional NodeStateProto node_state = 7;
  optional string health_report = 8;
  optional int64 last_health_report_time = 9;
}


////////////////////////////////////////////////////////////////////////
////// From AM_RM_Protocol /////////////////////////////////////////////
////////////////////////////////////////////////////////////////////////
message ResourceRequestProto {
  optional PriorityProto priority = 1;
  optional string resource_name = 2;
  optional ResourceProto capability = 3;
  optional int32 num_containers = 4;
  optional bool relax_locality = 5 [default = true];
}

enum AMCommandProto {
  AM_RESYNC = 1;
  AM_SHUTDOWN = 2;
}

message PreemptionMessageProto {
  optional StrictPreemptionContractProto strictContract = 1;
  optional PreemptionContractProto contract = 2;
}

message StrictPreemptionContractProto {
  repeated PreemptionContainerProto container = 1;
}

message PreemptionContractProto {
  repeated PreemptionResourceRequestProto resource = 1;
  repeated PreemptionContainerProto container = 2;
}

message PreemptionContainerProto {
  optional ContainerIdProto id = 1;
}

message PreemptionResourceRequestProto {
  optional ResourceRequestProto resource = 1;
}

message ResourceBlacklistRequestProto {
  repeated string blacklist_additions = 1; 
  repeated string blacklist_removals = 2; 
}

////////////////////////////////////////////////////////////////////////
////// From client_RM_Protocol /////////////////////////////////////////
////////////////////////////////////////////////////////////////////////
message ApplicationSubmissionContextProto {
  optional ApplicationIdProto application_id = 1;
  optional string application_name = 2 [default = "N/A"];
  optional string queue = 3 [default = "default"];
  optional PriorityProto priority = 4;
  optional ContainerLaunchContextProto am_container_spec = 5;
  optional bool cancel_tokens_when_complete = 6 [default = true];
  optional bool unmanaged_am = 7 [default = false];
  optional int32 maxAppAttempts = 8 [default = 0];
  optional ResourceProto resource = 9;
  optional string applicationType = 10 [default = "YARN"];
  optional bool keep_containers_across_application_attempts = 11 [default = false];
  repeated string applicationTags = 12;
  optional int64 attempt_failures_validity_interval = 13 [default = -1];
<<<<<<< HEAD
  optional LogAggregationContextProto log_aggregation_context = 14;
  optional ReservationIdProto reservation_id = 15;
}

message LogAggregationContextProto {
 optional string include_pattern = 1 [default = ".*"];
 optional string exclude_pattern = 2 [default = ""];
 optional int64 rolling_interval_seconds = 3 [default = -1];
=======
  optional ReservationIdProto reservation_id = 14;
>>>>>>> d0dc7eaf
}

enum ApplicationAccessTypeProto {
  APPACCESS_VIEW_APP = 1;
  APPACCESS_MODIFY_APP = 2;
}

message ApplicationACLMapProto {
  optional ApplicationAccessTypeProto accessType = 1;
  optional string acl = 2 [default = " "];
}

message YarnClusterMetricsProto {
  optional int32 num_node_managers = 1;
}

enum QueueStateProto {
  Q_STOPPED = 1;
  Q_RUNNING = 2;
}

message QueueInfoProto {
  optional string queueName = 1;
  optional float capacity = 2;
  optional float maximumCapacity = 3;
  optional float currentCapacity = 4;
  optional QueueStateProto state = 5;
  repeated QueueInfoProto childQueues = 6;
  repeated ApplicationReportProto applications = 7;
}

enum QueueACLProto {
  QACL_SUBMIT_APPLICATIONS = 1;
  QACL_ADMINISTER_QUEUE = 2;
}

message QueueUserACLInfoProto {
  optional string queueName = 1;
  repeated QueueACLProto userAcls = 2;
}

////////////////////////////////////////////////////////////////////////
////// From reservation_protocol /////////////////////////////////////
////////////////////////////////////////////////////////////////////////

message ReservationIdProto {
  optional int64 id = 1;
  optional int64 cluster_timestamp = 2;
}

message ReservationRequestProto {
  optional ResourceProto capability = 1;
  optional int32 num_containers = 2 [default = 1];
  optional int32 concurrency = 3 [default = 1];
  optional int64 duration = 4 [default = -1];
}

message ReservationRequestsProto {
  repeated ReservationRequestProto reservation_resources = 1;
  optional ReservationRequestInterpreterProto interpreter = 2 [default = R_ALL];
}

message ReservationDefinitionProto {
  optional ReservationRequestsProto reservation_requests = 1;
  optional int64 arrival = 2;
  optional int64 deadline = 3;
  optional string reservation_name = 4;
}

enum ReservationRequestInterpreterProto {
  R_ANY = 0;
  R_ALL = 1;
  R_ORDER = 2;
  R_ORDER_NO_GAP = 3;
 }

////////////////////////////////////////////////////////////////////////
////// From container_manager //////////////////////////////////////////
////////////////////////////////////////////////////////////////////////

message ContainerLaunchContextProto {
  repeated StringLocalResourceMapProto localResources = 1;
  optional bytes tokens = 2;
  repeated StringBytesMapProto service_data = 3;
  repeated StringStringMapProto environment = 4;
  repeated string command = 5;
  repeated ApplicationACLMapProto application_ACLs = 6;
}

message ContainerStatusProto {
  optional ContainerIdProto container_id = 1;
  optional ContainerStateProto state = 2;
  optional string diagnostics = 3 [default = "N/A"];
  optional int32 exit_status = 4 [default = -1000];
}

enum ContainerExitStatusProto {
  SUCCESS = 0;
  INVALID = -1000;
  ABORTED = -100;
  DISKS_FAILED = -101;
}

message ContainerResourceIncreaseRequestProto {
  optional ContainerIdProto container_id = 1;
  optional ResourceProto capability = 2;
} 

message ContainerResourceIncreaseProto {
  optional ContainerIdProto container_id = 1;
  optional ResourceProto capability = 2;
  optional hadoop.common.TokenProto container_token = 3;
}

message ContainerResourceDecreaseProto {
  optional ContainerIdProto container_id = 1;
  optional ResourceProto capability = 2;
}

////////////////////////////////////////////////////////////////////////
////// From common//////////////////////////////////////////////////////
////////////////////////////////////////////////////////////////////////
message StringLocalResourceMapProto {
  optional string key = 1;
  optional LocalResourceProto value = 2;
}

message StringStringMapProto {
  optional string key = 1;
  optional string value = 2;
}

message StringBytesMapProto {
  optional string key = 1;
  optional bytes value = 2;
}<|MERGE_RESOLUTION|>--- conflicted
+++ resolved
@@ -292,7 +292,6 @@
   optional bool keep_containers_across_application_attempts = 11 [default = false];
   repeated string applicationTags = 12;
   optional int64 attempt_failures_validity_interval = 13 [default = -1];
-<<<<<<< HEAD
   optional LogAggregationContextProto log_aggregation_context = 14;
   optional ReservationIdProto reservation_id = 15;
 }
@@ -301,9 +300,6 @@
  optional string include_pattern = 1 [default = ".*"];
  optional string exclude_pattern = 2 [default = ""];
  optional int64 rolling_interval_seconds = 3 [default = -1];
-=======
-  optional ReservationIdProto reservation_id = 14;
->>>>>>> d0dc7eaf
 }
 
 enum ApplicationAccessTypeProto {
@@ -346,41 +342,6 @@
 }
 
 ////////////////////////////////////////////////////////////////////////
-////// From reservation_protocol /////////////////////////////////////
-////////////////////////////////////////////////////////////////////////
-
-message ReservationIdProto {
-  optional int64 id = 1;
-  optional int64 cluster_timestamp = 2;
-}
-
-message ReservationRequestProto {
-  optional ResourceProto capability = 1;
-  optional int32 num_containers = 2 [default = 1];
-  optional int32 concurrency = 3 [default = 1];
-  optional int64 duration = 4 [default = -1];
-}
-
-message ReservationRequestsProto {
-  repeated ReservationRequestProto reservation_resources = 1;
-  optional ReservationRequestInterpreterProto interpreter = 2 [default = R_ALL];
-}
-
-message ReservationDefinitionProto {
-  optional ReservationRequestsProto reservation_requests = 1;
-  optional int64 arrival = 2;
-  optional int64 deadline = 3;
-  optional string reservation_name = 4;
-}
-
-enum ReservationRequestInterpreterProto {
-  R_ANY = 0;
-  R_ALL = 1;
-  R_ORDER = 2;
-  R_ORDER_NO_GAP = 3;
- }
-
-////////////////////////////////////////////////////////////////////////
 ////// From container_manager //////////////////////////////////////////
 ////////////////////////////////////////////////////////////////////////
 
