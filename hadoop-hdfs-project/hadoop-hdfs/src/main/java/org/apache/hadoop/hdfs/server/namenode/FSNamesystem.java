--- conflicted
+++ resolved
@@ -1428,19 +1428,12 @@
       }
 
       // check replication and blocks size
-<<<<<<< HEAD
       if(repl != srcInode.getFileReplication()) {
-        throw new IllegalArgumentException(src + " and " + target + " " +
-            "should have same replication: "
-            + repl + " vs. " + srcInode.getFileReplication());
-=======
-      if(repl != srcInode.getBlockReplication()) {
         throw new HadoopIllegalArgumentException("concat: the soruce file "
             + src + " and the target file " + target
             + " should have the same replication: source replication is "
             + srcInode.getBlockReplication()
             + " but target replication is " + repl);
->>>>>>> 2d74f680
       }
 
       //boolean endBlock=false;
