--- conflicted
+++ resolved
@@ -37,11 +37,7 @@
    * @param dsQuota Diskspace quota to be assigned to this indoe
    * @param other The other inode from which all other properties are copied
    */
-<<<<<<< HEAD
   protected INodeDirectoryWithQuota(long nsQuota, long dsQuota,
-=======
-  INodeDirectoryWithQuota(long nsQuota, long dsQuota,
->>>>>>> 5d94cd9e
       INodeDirectory other) {
     super(other);
     INode.DirCounts counts = new INode.DirCounts();
