--- conflicted
+++ resolved
@@ -18,10 +18,7 @@
 package org.apache.hadoop.hdfs.server.datanode;
 
 import org.apache.hadoop.classification.InterfaceAudience;
-<<<<<<< HEAD
-=======
 
->>>>>>> 6266273c
 import static org.apache.hadoop.hdfs.DFSConfigKeys.DFS_BLOCKREPORT_INITIAL_DELAY_DEFAULT;
 import static org.apache.hadoop.hdfs.DFSConfigKeys.DFS_BLOCKREPORT_INITIAL_DELAY_KEY;
 import static org.apache.hadoop.hdfs.DFSConfigKeys.DFS_BLOCKREPORT_INTERVAL_MSEC_DEFAULT;
@@ -82,11 +79,8 @@
   final String encryptionAlgorithm;
   
   final long xceiverStopTimeout;
-<<<<<<< HEAD
-=======
 
   final long maxLockedMemory;
->>>>>>> 6266273c
 
   public DNConf(Configuration conf) {
     socketTimeout = conf.getInt(DFS_CLIENT_SOCKET_TIMEOUT_KEY,
@@ -154,13 +148,10 @@
     this.xceiverStopTimeout = conf.getLong(
         DFS_DATANODE_XCEIVER_STOP_TIMEOUT_MILLIS_KEY,
         DFS_DATANODE_XCEIVER_STOP_TIMEOUT_MILLIS_DEFAULT);
-<<<<<<< HEAD
-=======
 
     this.maxLockedMemory = conf.getLong(
         DFS_DATANODE_MAX_LOCKED_MEMORY_KEY,
         DFS_DATANODE_MAX_LOCKED_MEMORY_DEFAULT);
->>>>>>> 6266273c
   }
   
   // We get minimumNameNodeVersion via a method so it can be mocked out in tests.
@@ -171,11 +162,8 @@
   public long getXceiverStopTimeout() {
     return xceiverStopTimeout;
   }
-<<<<<<< HEAD
-=======
 
   public long getMaxLockedMemory() {
     return maxLockedMemory;
   }
->>>>>>> 6266273c
 }