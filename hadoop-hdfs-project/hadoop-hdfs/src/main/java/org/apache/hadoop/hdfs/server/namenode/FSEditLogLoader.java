/**
 * Licensed to the Apache Software Foundation (ASF) under one
 * or more contributor license agreements.  See the NOTICE file
 * distributed with this work for additional information
 * regarding copyright ownership.  The ASF licenses this file
 * to you under the Apache License, Version 2.0 (the
 * "License"); you may not use this file except in compliance
 * with the License.  You may obtain a copy of the License at
 *
 *     http://www.apache.org/licenses/LICENSE-2.0
 *
 * Unless required by applicable law or agreed to in writing, software
 * distributed under the License is distributed on an "AS IS" BASIS,
 * WITHOUT WARRANTIES OR CONDITIONS OF ANY KIND, either express or implied.
 * See the License for the specific language governing permissions and
 * limitations under the License.
 */
package org.apache.hadoop.hdfs.server.namenode;

import static org.apache.hadoop.util.Time.now;

import java.io.FilterInputStream;
import java.io.IOException;
import java.io.InputStream;
import java.util.Arrays;
import java.util.EnumMap;
import java.util.EnumSet;
import java.util.List;

import org.apache.commons.logging.Log;
import org.apache.commons.logging.LogFactory;
import org.apache.hadoop.classification.InterfaceAudience;
import org.apache.hadoop.classification.InterfaceStability;
import org.apache.hadoop.fs.FileSystem;
<<<<<<< HEAD
=======
import org.apache.hadoop.fs.Path;
>>>>>>> 6266273c
import org.apache.hadoop.hdfs.protocol.Block;
import org.apache.hadoop.hdfs.protocol.HdfsConstants;
import org.apache.hadoop.hdfs.protocol.HdfsFileStatus;
import org.apache.hadoop.hdfs.protocol.LayoutVersion;
import org.apache.hadoop.hdfs.protocol.LayoutVersion.Feature;
import org.apache.hadoop.hdfs.protocol.LocatedBlock;
<<<<<<< HEAD
=======
import org.apache.hadoop.hdfs.protocol.CacheDirectiveInfo;
>>>>>>> 6266273c
import org.apache.hadoop.hdfs.server.blockmanagement.BlockInfo;
import org.apache.hadoop.hdfs.server.blockmanagement.BlockInfoUnderConstruction;
import org.apache.hadoop.hdfs.server.common.Storage;
import org.apache.hadoop.hdfs.server.namenode.FSEditLogOp.AddBlockOp;
import org.apache.hadoop.hdfs.server.namenode.FSEditLogOp.AddCachePoolOp;
import org.apache.hadoop.hdfs.server.namenode.FSEditLogOp.AddCloseOp;
<<<<<<< HEAD
=======
import org.apache.hadoop.hdfs.server.namenode.FSEditLogOp.AddCacheDirectiveInfoOp;
>>>>>>> 6266273c
import org.apache.hadoop.hdfs.server.namenode.FSEditLogOp.AllocateBlockIdOp;
import org.apache.hadoop.hdfs.server.namenode.FSEditLogOp.AllowSnapshotOp;
import org.apache.hadoop.hdfs.server.namenode.FSEditLogOp.BlockListUpdatingOp;
import org.apache.hadoop.hdfs.server.namenode.FSEditLogOp.CancelDelegationTokenOp;
import org.apache.hadoop.hdfs.server.namenode.FSEditLogOp.ClearNSQuotaOp;
import org.apache.hadoop.hdfs.server.namenode.FSEditLogOp.ConcatDeleteOp;
import org.apache.hadoop.hdfs.server.namenode.FSEditLogOp.CreateSnapshotOp;
import org.apache.hadoop.hdfs.server.namenode.FSEditLogOp.DeleteOp;
import org.apache.hadoop.hdfs.server.namenode.FSEditLogOp.DeleteSnapshotOp;
import org.apache.hadoop.hdfs.server.namenode.FSEditLogOp.DisallowSnapshotOp;
import org.apache.hadoop.hdfs.server.namenode.FSEditLogOp.GetDelegationTokenOp;
import org.apache.hadoop.hdfs.server.namenode.FSEditLogOp.MkdirOp;
import org.apache.hadoop.hdfs.server.namenode.FSEditLogOp.ModifyCachePoolOp;
import org.apache.hadoop.hdfs.server.namenode.FSEditLogOp.ModifyCacheDirectiveInfoOp;
import org.apache.hadoop.hdfs.server.namenode.FSEditLogOp.ReassignLeaseOp;
import org.apache.hadoop.hdfs.server.namenode.FSEditLogOp.RemoveCachePoolOp;
import org.apache.hadoop.hdfs.server.namenode.FSEditLogOp.RemoveCacheDirectiveInfoOp;
import org.apache.hadoop.hdfs.server.namenode.FSEditLogOp.RenameOldOp;
import org.apache.hadoop.hdfs.server.namenode.FSEditLogOp.RenameOp;
import org.apache.hadoop.hdfs.server.namenode.FSEditLogOp.RenameSnapshotOp;
import org.apache.hadoop.hdfs.server.namenode.FSEditLogOp.RenewDelegationTokenOp;
import org.apache.hadoop.hdfs.server.namenode.FSEditLogOp.SetGenstampV1Op;
import org.apache.hadoop.hdfs.server.namenode.FSEditLogOp.SetGenstampV2Op;
import org.apache.hadoop.hdfs.server.namenode.FSEditLogOp.SetNSQuotaOp;
import org.apache.hadoop.hdfs.server.namenode.FSEditLogOp.SetOwnerOp;
import org.apache.hadoop.hdfs.server.namenode.FSEditLogOp.SetPermissionsOp;
import org.apache.hadoop.hdfs.server.namenode.FSEditLogOp.SetQuotaOp;
import org.apache.hadoop.hdfs.server.namenode.FSEditLogOp.SetReplicationOp;
import org.apache.hadoop.hdfs.server.namenode.FSEditLogOp.SymlinkOp;
import org.apache.hadoop.hdfs.server.namenode.FSEditLogOp.TimesOp;
import org.apache.hadoop.hdfs.server.namenode.FSEditLogOp.UpdateBlocksOp;
import org.apache.hadoop.hdfs.server.namenode.FSEditLogOp.UpdateMasterKeyOp;
import org.apache.hadoop.hdfs.server.namenode.INode.BlocksMapUpdateInfo;
import org.apache.hadoop.hdfs.server.namenode.LeaseManager.Lease;
import org.apache.hadoop.hdfs.server.namenode.startupprogress.Phase;
import org.apache.hadoop.hdfs.server.namenode.startupprogress.StartupProgress;
import org.apache.hadoop.hdfs.server.namenode.startupprogress.StartupProgress.Counter;
import org.apache.hadoop.hdfs.server.namenode.startupprogress.Step;
<<<<<<< HEAD
=======
import org.apache.hadoop.hdfs.util.ChunkedArrayList;
>>>>>>> 6266273c
import org.apache.hadoop.hdfs.util.Holder;
import org.apache.jasper.tagplugins.jstl.core.Remove;

import com.google.common.base.Joiner;
import com.google.common.base.Preconditions;

@InterfaceAudience.Private
@InterfaceStability.Evolving
public class FSEditLogLoader {
  static final Log LOG = LogFactory.getLog(FSEditLogLoader.class.getName());
  static long REPLAY_TRANSACTION_LOG_INTERVAL = 1000; // 1sec
  private final FSNamesystem fsNamesys;
  private long lastAppliedTxId;
  
  public FSEditLogLoader(FSNamesystem fsNamesys, long lastAppliedTxId) {
    this.fsNamesys = fsNamesys;
    this.lastAppliedTxId = lastAppliedTxId;
  }
  
  /**
   * Load an edit log, and apply the changes to the in-memory structure
   * This is where we apply edits that we've been writing to disk all
   * along.
   */
  long loadFSEdits(EditLogInputStream edits, long expectedStartingTxId,
      MetaRecoveryContext recovery) throws IOException {
    StartupProgress prog = NameNode.getStartupProgress();
    Step step = createStartupProgressStep(edits);
    prog.beginStep(Phase.LOADING_EDITS, step);
    fsNamesys.writeLock();
    try {
      long startTime = now();
      FSImage.LOG.info("Start loading edits file " + edits.getName());
      long numEdits = loadEditRecords(edits, false, 
                                 expectedStartingTxId, recovery);
      FSImage.LOG.info("Edits file " + edits.getName() 
          + " of size " + edits.length() + " edits # " + numEdits 
          + " loaded in " + (now()-startTime)/1000 + " seconds");
      return numEdits;
    } finally {
      edits.close();
      fsNamesys.writeUnlock();
      prog.endStep(Phase.LOADING_EDITS, step);
    }
  }

  long loadEditRecords(EditLogInputStream in, boolean closeOnExit,
                      long expectedStartingTxId, MetaRecoveryContext recovery)
      throws IOException {
    FSDirectory fsDir = fsNamesys.dir;

    EnumMap<FSEditLogOpCodes, Holder<Integer>> opCounts =
      new EnumMap<FSEditLogOpCodes, Holder<Integer>>(FSEditLogOpCodes.class);

    if (LOG.isTraceEnabled()) {
      LOG.trace("Acquiring write lock to replay edit log");
    }

    fsNamesys.writeLock();
    fsDir.writeLock();

    long recentOpcodeOffsets[] = new long[4];
    Arrays.fill(recentOpcodeOffsets, -1);
    
    long expectedTxId = expectedStartingTxId;
    long numEdits = 0;
    long lastTxId = in.getLastTxId();
    long numTxns = (lastTxId - expectedStartingTxId) + 1;
    StartupProgress prog = NameNode.getStartupProgress();
    Step step = createStartupProgressStep(in);
    prog.setTotal(Phase.LOADING_EDITS, step, numTxns);
    Counter counter = prog.getCounter(Phase.LOADING_EDITS, step);
    long lastLogTime = now();
    long lastInodeId = fsNamesys.getLastInodeId();
    
    try {
      while (true) {
        try {
          FSEditLogOp op;
          try {
            op = in.readOp();
            if (op == null) {
              break;
            }
          } catch (Throwable e) {
            // Handle a problem with our input
            check203UpgradeFailure(in.getVersion(), e);
            String errorMessage =
              formatEditLogReplayError(in, recentOpcodeOffsets, expectedTxId);
            FSImage.LOG.error(errorMessage, e);
            if (recovery == null) {
               // We will only try to skip over problematic opcodes when in
               // recovery mode.
              throw new EditLogInputException(errorMessage, e, numEdits);
            }
            MetaRecoveryContext.editLogLoaderPrompt(
                "We failed to read txId " + expectedTxId,
                recovery, "skipping the bad section in the log");
            in.resync();
            continue;
          }
          recentOpcodeOffsets[(int)(numEdits % recentOpcodeOffsets.length)] =
            in.getPosition();
          if (op.hasTransactionId()) {
            if (op.getTransactionId() > expectedTxId) { 
              MetaRecoveryContext.editLogLoaderPrompt("There appears " +
                  "to be a gap in the edit log.  We expected txid " +
                  expectedTxId + ", but got txid " +
                  op.getTransactionId() + ".", recovery, "ignoring missing " +
                  " transaction IDs");
            } else if (op.getTransactionId() < expectedTxId) { 
              MetaRecoveryContext.editLogLoaderPrompt("There appears " +
                  "to be an out-of-order edit in the edit log.  We " +
                  "expected txid " + expectedTxId + ", but got txid " +
                  op.getTransactionId() + ".", recovery,
                  "skipping the out-of-order edit");
              continue;
            }
          }
          try {
            long inodeId = applyEditLogOp(op, fsDir, in.getVersion(), lastInodeId);
            if (lastInodeId < inodeId) {
              lastInodeId = inodeId;
            }
          } catch (Throwable e) {
            LOG.error("Encountered exception on operation " + op, e);
            MetaRecoveryContext.editLogLoaderPrompt("Failed to " +
             "apply edit log operation " + op + ": error " +
             e.getMessage(), recovery, "applying edits");
          }
          // Now that the operation has been successfully decoded and
          // applied, update our bookkeeping.
          incrOpCount(op.opCode, opCounts, step, counter);
          if (op.hasTransactionId()) {
            lastAppliedTxId = op.getTransactionId();
            expectedTxId = lastAppliedTxId + 1;
          } else {
            expectedTxId = lastAppliedTxId = expectedStartingTxId;
          }
          // log progress
          if (op.hasTransactionId()) {
            long now = now();
            if (now - lastLogTime > REPLAY_TRANSACTION_LOG_INTERVAL) {
              long deltaTxId = lastAppliedTxId - expectedStartingTxId + 1;
              int percent = Math.round((float) deltaTxId / numTxns * 100);
              LOG.info("replaying edit log: " + deltaTxId + "/" + numTxns
                  + " transactions completed. (" + percent + "%)");
              lastLogTime = now;
            }
          }
          numEdits++;
        } catch (MetaRecoveryContext.RequestStopException e) {
          MetaRecoveryContext.LOG.warn("Stopped reading edit log at " +
              in.getPosition() + "/"  + in.length());
          break;
        }
      }
    } finally {
      fsNamesys.resetLastInodeId(lastInodeId);
      if(closeOnExit) {
        in.close();
      }
      fsDir.writeUnlock();
      fsNamesys.writeUnlock();

      if (LOG.isTraceEnabled()) {
        LOG.trace("replaying edit log finished");
      }

      if (FSImage.LOG.isDebugEnabled()) {
        dumpOpCounts(opCounts);
      }
    }
    return numEdits;
  }
  
  // allocate and update last allocated inode id
  private long getAndUpdateLastInodeId(long inodeIdFromOp, int logVersion,
      long lastInodeId) throws IOException {
    long inodeId = inodeIdFromOp;

    if (inodeId == INodeId.GRANDFATHER_INODE_ID) {
      if (LayoutVersion.supports(Feature.ADD_INODE_ID, logVersion)) {
        throw new IOException("The layout version " + logVersion
            + " supports inodeId but gave bogus inodeId");
      }
      inodeId = fsNamesys.allocateNewInodeId();
    } else {
      // need to reset lastInodeId. fsnamesys gets lastInodeId firstly from
      // fsimage but editlog captures more recent inodeId allocations
      if (inodeId > lastInodeId) {
        fsNamesys.resetLastInodeId(inodeId);
      }
    }
    return inodeId;
  }

  @SuppressWarnings("deprecation")
  private long applyEditLogOp(FSEditLogOp op, FSDirectory fsDir,
      int logVersion, long lastInodeId) throws IOException {
    long inodeId = INodeId.GRANDFATHER_INODE_ID;
    if (LOG.isTraceEnabled()) {
      LOG.trace("replaying edit log: " + op);
    }
    final boolean toAddRetryCache = fsNamesys.hasRetryCache() && op.hasRpcIds();
    
    switch (op.opCode) {
    case OP_ADD: {
      AddCloseOp addCloseOp = (AddCloseOp)op;
      if (FSNamesystem.LOG.isDebugEnabled()) {
        FSNamesystem.LOG.debug(op.opCode + ": " + addCloseOp.path +
            " numblocks : " + addCloseOp.blocks.length +
            " clientHolder " + addCloseOp.clientName +
            " clientMachine " + addCloseOp.clientMachine);
      }
      // There three cases here:
      // 1. OP_ADD to create a new file
      // 2. OP_ADD to update file blocks
      // 3. OP_ADD to open file for append

      // See if the file already exists (persistBlocks call)
      final INodesInPath iip = fsDir.getLastINodeInPath(addCloseOp.path);
      final INodeFile oldFile = INodeFile.valueOf(
          iip.getINode(0), addCloseOp.path, true);
      INodeFile newFile = oldFile;
      if (oldFile == null) { // this is OP_ADD on a new file (case 1)
        // versions > 0 support per file replication
        // get name and replication
        final short replication = fsNamesys.getBlockManager()
            .adjustReplication(addCloseOp.replication);
        assert addCloseOp.blocks.length == 0;

        // add to the file tree
        inodeId = getAndUpdateLastInodeId(addCloseOp.inodeId, logVersion,
            lastInodeId);
        newFile = fsDir.unprotectedAddFile(inodeId,
            addCloseOp.path, addCloseOp.permissions, replication,
            addCloseOp.mtime, addCloseOp.atime, addCloseOp.blockSize, true,
            addCloseOp.clientName, addCloseOp.clientMachine);
        fsNamesys.leaseManager.addLease(addCloseOp.clientName, addCloseOp.path);

        // add the op into retry cache if necessary
        if (toAddRetryCache) {
          HdfsFileStatus stat = fsNamesys.dir.createFileStatus(
              HdfsFileStatus.EMPTY_NAME, newFile, null);
          fsNamesys.addCacheEntryWithPayload(addCloseOp.rpcClientId,
              addCloseOp.rpcCallId, stat);
        }
      } else { // This is OP_ADD on an existing file
        if (!oldFile.isUnderConstruction()) {
          // This is case 3: a call to append() on an already-closed file.
          if (FSNamesystem.LOG.isDebugEnabled()) {
            FSNamesystem.LOG.debug("Reopening an already-closed file " +
                "for append");
          }
          LocatedBlock lb = fsNamesys.prepareFileForWrite(addCloseOp.path,
              oldFile, addCloseOp.clientName, addCloseOp.clientMachine, null,
              false, iip.getLatestSnapshot(), false);
          newFile = INodeFile.valueOf(fsDir.getINode(addCloseOp.path),
              addCloseOp.path, true);
          
          // add the op into retry cache is necessary
          if (toAddRetryCache) {
            fsNamesys.addCacheEntryWithPayload(addCloseOp.rpcClientId,
                addCloseOp.rpcCallId, lb);
          }
        }
      }
      // Fall-through for case 2.
      // Regardless of whether it's a new file or an updated file,
      // update the block list.
      
      // Update the salient file attributes.
      newFile.setAccessTime(addCloseOp.atime, null, fsDir.getINodeMap());
      newFile.setModificationTime(addCloseOp.mtime, null, fsDir.getINodeMap());
      updateBlocks(fsDir, addCloseOp, newFile);
      break;
    }
    case OP_CLOSE: {
      AddCloseOp addCloseOp = (AddCloseOp)op;
      
      if (FSNamesystem.LOG.isDebugEnabled()) {
        FSNamesystem.LOG.debug(op.opCode + ": " + addCloseOp.path +
            " numblocks : " + addCloseOp.blocks.length +
            " clientHolder " + addCloseOp.clientName +
            " clientMachine " + addCloseOp.clientMachine);
      }

      final INodesInPath iip = fsDir.getLastINodeInPath(addCloseOp.path);
      final INodeFile oldFile = INodeFile.valueOf(iip.getINode(0), addCloseOp.path);

      // Update the salient file attributes.
      oldFile.setAccessTime(addCloseOp.atime, null, fsDir.getINodeMap());
      oldFile.setModificationTime(addCloseOp.mtime, null, fsDir.getINodeMap());
      updateBlocks(fsDir, addCloseOp, oldFile);

      // Now close the file
      if (!oldFile.isUnderConstruction() &&
          logVersion <= LayoutVersion.BUGFIX_HDFS_2991_VERSION) {
        // There was a bug (HDFS-2991) in hadoop < 0.23.1 where OP_CLOSE
        // could show up twice in a row. But after that version, this
        // should be fixed, so we should treat it as an error.
        throw new IOException(
            "File is not under construction: " + addCloseOp.path);
      }
      // One might expect that you could use removeLease(holder, path) here,
      // but OP_CLOSE doesn't serialize the holder. So, remove by path.
      if (oldFile.isUnderConstruction()) {
        INodeFileUnderConstruction ucFile = (INodeFileUnderConstruction) oldFile;
        fsNamesys.leaseManager.removeLeaseWithPrefixPath(addCloseOp.path);
        INodeFile newFile = ucFile.toINodeFile(ucFile.getModificationTime());
        fsDir.unprotectedReplaceINodeFile(addCloseOp.path, ucFile, newFile);
      }
      break;
    }
    case OP_UPDATE_BLOCKS: {
      UpdateBlocksOp updateOp = (UpdateBlocksOp)op;
      if (FSNamesystem.LOG.isDebugEnabled()) {
        FSNamesystem.LOG.debug(op.opCode + ": " + updateOp.path +
            " numblocks : " + updateOp.blocks.length);
      }
      INodeFile oldFile = INodeFile.valueOf(fsDir.getINode(updateOp.path),
          updateOp.path);
      // Update in-memory data structures
      updateBlocks(fsDir, updateOp, oldFile);
      
      if (toAddRetryCache) {
        fsNamesys.addCacheEntry(updateOp.rpcClientId, updateOp.rpcCallId);
      }
<<<<<<< HEAD
=======
      break;
    }
    case OP_ADD_BLOCK: {
      AddBlockOp addBlockOp = (AddBlockOp) op;
      String path = addBlockOp.getPath();
      if (FSNamesystem.LOG.isDebugEnabled()) {
        FSNamesystem.LOG.debug(op.opCode + ": " + path +
            " new block id : " + addBlockOp.getLastBlock().getBlockId());
      }
      INodeFile oldFile = INodeFile.valueOf(fsDir.getINode(path), path);
      // add the new block to the INodeFile
      addNewBlock(fsDir, addBlockOp, oldFile);
>>>>>>> 6266273c
      break;
    }
    case OP_SET_REPLICATION: {
      SetReplicationOp setReplicationOp = (SetReplicationOp)op;
      short replication = fsNamesys.getBlockManager().adjustReplication(
          setReplicationOp.replication);
      fsDir.unprotectedSetReplication(setReplicationOp.path,
                                      replication, null);
      break;
    }
    case OP_CONCAT_DELETE: {
      ConcatDeleteOp concatDeleteOp = (ConcatDeleteOp)op;
      fsDir.unprotectedConcat(concatDeleteOp.trg, concatDeleteOp.srcs,
          concatDeleteOp.timestamp);
      
      if (toAddRetryCache) {
        fsNamesys.addCacheEntry(concatDeleteOp.rpcClientId,
            concatDeleteOp.rpcCallId);
      }
      break;
    }
    case OP_RENAME_OLD: {
      RenameOldOp renameOp = (RenameOldOp)op;
      fsDir.unprotectedRenameTo(renameOp.src, renameOp.dst,
                                renameOp.timestamp);
      
      if (toAddRetryCache) {
        fsNamesys.addCacheEntry(renameOp.rpcClientId, renameOp.rpcCallId);
      }
      break;
    }
    case OP_DELETE: {
      DeleteOp deleteOp = (DeleteOp)op;
      fsDir.unprotectedDelete(deleteOp.path, deleteOp.timestamp);
      
      if (toAddRetryCache) {
        fsNamesys.addCacheEntry(deleteOp.rpcClientId, deleteOp.rpcCallId);
      }
      break;
    }
    case OP_MKDIR: {
      MkdirOp mkdirOp = (MkdirOp)op;
      inodeId = getAndUpdateLastInodeId(mkdirOp.inodeId, logVersion,
          lastInodeId);
      fsDir.unprotectedMkdir(inodeId, mkdirOp.path, mkdirOp.permissions,
                             mkdirOp.timestamp);
      break;
    }
    case OP_SET_GENSTAMP_V1: {
      SetGenstampV1Op setGenstampV1Op = (SetGenstampV1Op)op;
      fsNamesys.setGenerationStampV1(setGenstampV1Op.genStampV1);
      break;
    }
    case OP_SET_PERMISSIONS: {
      SetPermissionsOp setPermissionsOp = (SetPermissionsOp)op;
      fsDir.unprotectedSetPermission(setPermissionsOp.src,
                                     setPermissionsOp.permissions);
      break;
    }
    case OP_SET_OWNER: {
      SetOwnerOp setOwnerOp = (SetOwnerOp)op;
      fsDir.unprotectedSetOwner(setOwnerOp.src, setOwnerOp.username,
                                setOwnerOp.groupname);
      break;
    }
    case OP_SET_NS_QUOTA: {
      SetNSQuotaOp setNSQuotaOp = (SetNSQuotaOp)op;
      fsDir.unprotectedSetQuota(setNSQuotaOp.src,
                                setNSQuotaOp.nsQuota,
                                HdfsConstants.QUOTA_DONT_SET);
      break;
    }
    case OP_CLEAR_NS_QUOTA: {
      ClearNSQuotaOp clearNSQuotaOp = (ClearNSQuotaOp)op;
      fsDir.unprotectedSetQuota(clearNSQuotaOp.src,
                                HdfsConstants.QUOTA_RESET,
                                HdfsConstants.QUOTA_DONT_SET);
      break;
    }

    case OP_SET_QUOTA:
      SetQuotaOp setQuotaOp = (SetQuotaOp)op;
      fsDir.unprotectedSetQuota(setQuotaOp.src,
                                setQuotaOp.nsQuota,
                                setQuotaOp.dsQuota);
      break;

    case OP_TIMES: {
      TimesOp timesOp = (TimesOp)op;

      fsDir.unprotectedSetTimes(timesOp.path,
                                timesOp.mtime,
                                timesOp.atime, true);
      break;
    }
    case OP_SYMLINK: {
<<<<<<< HEAD
      if (!FileSystem.isSymlinksEnabled()) {
=======
      if (!FileSystem.areSymlinksEnabled()) {
>>>>>>> 6266273c
        throw new IOException("Symlinks not supported - please remove symlink before upgrading to this version of HDFS");
      }
      SymlinkOp symlinkOp = (SymlinkOp)op;
      inodeId = getAndUpdateLastInodeId(symlinkOp.inodeId, logVersion,
          lastInodeId);
      fsDir.unprotectedAddSymlink(inodeId, symlinkOp.path,
                                  symlinkOp.value, symlinkOp.mtime, 
                                  symlinkOp.atime, symlinkOp.permissionStatus);
      
      if (toAddRetryCache) {
        fsNamesys.addCacheEntry(symlinkOp.rpcClientId, symlinkOp.rpcCallId);
      }
      break;
    }
    case OP_RENAME: {
      RenameOp renameOp = (RenameOp)op;
      fsDir.unprotectedRenameTo(renameOp.src, renameOp.dst,
                                renameOp.timestamp, renameOp.options);
      
      if (toAddRetryCache) {
        fsNamesys.addCacheEntry(renameOp.rpcClientId, renameOp.rpcCallId);
      }
      break;
    }
    case OP_GET_DELEGATION_TOKEN: {
      GetDelegationTokenOp getDelegationTokenOp
        = (GetDelegationTokenOp)op;

      fsNamesys.getDelegationTokenSecretManager()
        .addPersistedDelegationToken(getDelegationTokenOp.token,
                                     getDelegationTokenOp.expiryTime);
      break;
    }
    case OP_RENEW_DELEGATION_TOKEN: {
      RenewDelegationTokenOp renewDelegationTokenOp
        = (RenewDelegationTokenOp)op;
      fsNamesys.getDelegationTokenSecretManager()
        .updatePersistedTokenRenewal(renewDelegationTokenOp.token,
                                     renewDelegationTokenOp.expiryTime);
      break;
    }
    case OP_CANCEL_DELEGATION_TOKEN: {
      CancelDelegationTokenOp cancelDelegationTokenOp
        = (CancelDelegationTokenOp)op;
      fsNamesys.getDelegationTokenSecretManager()
          .updatePersistedTokenCancellation(
              cancelDelegationTokenOp.token);
      break;
    }
    case OP_UPDATE_MASTER_KEY: {
      UpdateMasterKeyOp updateMasterKeyOp = (UpdateMasterKeyOp)op;
      fsNamesys.getDelegationTokenSecretManager()
        .updatePersistedMasterKey(updateMasterKeyOp.key);
      break;
    }
    case OP_REASSIGN_LEASE: {
      ReassignLeaseOp reassignLeaseOp = (ReassignLeaseOp)op;

      Lease lease = fsNamesys.leaseManager.getLease(
          reassignLeaseOp.leaseHolder);
      INodeFileUnderConstruction pendingFile =
          INodeFileUnderConstruction.valueOf( 
              fsDir.getINode(reassignLeaseOp.path), reassignLeaseOp.path);
      fsNamesys.reassignLeaseInternal(lease,
          reassignLeaseOp.path, reassignLeaseOp.newHolder, pendingFile);
      break;
    }
    case OP_START_LOG_SEGMENT:
    case OP_END_LOG_SEGMENT: {
      // no data in here currently.
      break;
    }
    case OP_CREATE_SNAPSHOT: {
      CreateSnapshotOp createSnapshotOp = (CreateSnapshotOp) op;
      String path = fsNamesys.getSnapshotManager().createSnapshot(
          createSnapshotOp.snapshotRoot, createSnapshotOp.snapshotName);
      if (toAddRetryCache) {
        fsNamesys.addCacheEntryWithPayload(createSnapshotOp.rpcClientId,
            createSnapshotOp.rpcCallId, path);
      }
      break;
    }
    case OP_DELETE_SNAPSHOT: {
      DeleteSnapshotOp deleteSnapshotOp = (DeleteSnapshotOp) op;
      BlocksMapUpdateInfo collectedBlocks = new BlocksMapUpdateInfo();
      List<INode> removedINodes = new ChunkedArrayList<INode>();
      fsNamesys.getSnapshotManager().deleteSnapshot(
          deleteSnapshotOp.snapshotRoot, deleteSnapshotOp.snapshotName,
          collectedBlocks, removedINodes);
      fsNamesys.removeBlocksAndUpdateSafemodeTotal(collectedBlocks);
      collectedBlocks.clear();
      fsNamesys.dir.removeFromInodeMap(removedINodes);
      removedINodes.clear();
      
      if (toAddRetryCache) {
        fsNamesys.addCacheEntry(deleteSnapshotOp.rpcClientId,
            deleteSnapshotOp.rpcCallId);
      }
      break;
    }
    case OP_RENAME_SNAPSHOT: {
      RenameSnapshotOp renameSnapshotOp = (RenameSnapshotOp) op;
      fsNamesys.getSnapshotManager().renameSnapshot(
          renameSnapshotOp.snapshotRoot, renameSnapshotOp.snapshotOldName,
          renameSnapshotOp.snapshotNewName);
      
      if (toAddRetryCache) {
        fsNamesys.addCacheEntry(renameSnapshotOp.rpcClientId,
            renameSnapshotOp.rpcCallId);
      }
      break;
    }
    case OP_ALLOW_SNAPSHOT: {
      AllowSnapshotOp allowSnapshotOp = (AllowSnapshotOp) op;
      fsNamesys.getSnapshotManager().setSnapshottable(
          allowSnapshotOp.snapshotRoot, false);
      break;
    }
    case OP_DISALLOW_SNAPSHOT: {
      DisallowSnapshotOp disallowSnapshotOp = (DisallowSnapshotOp) op;
      fsNamesys.getSnapshotManager().resetSnapshottable(
          disallowSnapshotOp.snapshotRoot);
      break;
    }
    case OP_SET_GENSTAMP_V2: {
      SetGenstampV2Op setGenstampV2Op = (SetGenstampV2Op) op;
      fsNamesys.setGenerationStampV2(setGenstampV2Op.genStampV2);
      break;
    }
    case OP_ALLOCATE_BLOCK_ID: {
      AllocateBlockIdOp allocateBlockIdOp = (AllocateBlockIdOp) op;
      fsNamesys.setLastAllocatedBlockId(allocateBlockIdOp.blockId);
      break;
    }
<<<<<<< HEAD
=======
    case OP_ADD_CACHE_DIRECTIVE: {
      AddCacheDirectiveInfoOp addOp = (AddCacheDirectiveInfoOp) op;
      CacheDirectiveInfo result = fsNamesys.
          getCacheManager().addDirectiveFromEditLog(addOp.directive);
      if (toAddRetryCache) {
        Long id = result.getId();
        fsNamesys.addCacheEntryWithPayload(op.rpcClientId, op.rpcCallId, id);
      }
      break;
    }
    case OP_MODIFY_CACHE_DIRECTIVE: {
      ModifyCacheDirectiveInfoOp modifyOp =
          (ModifyCacheDirectiveInfoOp) op;
      fsNamesys.getCacheManager().modifyDirectiveFromEditLog(
          modifyOp.directive);
      if (toAddRetryCache) {
        fsNamesys.addCacheEntry(op.rpcClientId, op.rpcCallId);
      }
      break;
    }
    case OP_REMOVE_CACHE_DIRECTIVE: {
      RemoveCacheDirectiveInfoOp removeOp =
          (RemoveCacheDirectiveInfoOp) op;
      fsNamesys.getCacheManager().removeDirective(removeOp.id, null);
      if (toAddRetryCache) {
        fsNamesys.addCacheEntry(op.rpcClientId, op.rpcCallId);
      }
      break;
    }
    case OP_ADD_CACHE_POOL: {
      AddCachePoolOp addOp = (AddCachePoolOp) op;
      fsNamesys.getCacheManager().addCachePool(addOp.info);
      if (toAddRetryCache) {
        fsNamesys.addCacheEntry(op.rpcClientId, op.rpcCallId);
      }
      break;
    }
    case OP_MODIFY_CACHE_POOL: {
      ModifyCachePoolOp modifyOp = (ModifyCachePoolOp) op;
      fsNamesys.getCacheManager().modifyCachePool(modifyOp.info);
      if (toAddRetryCache) {
        fsNamesys.addCacheEntry(op.rpcClientId, op.rpcCallId);
      }
      break;
    }
    case OP_REMOVE_CACHE_POOL: {
      RemoveCachePoolOp removeOp = (RemoveCachePoolOp) op;
      fsNamesys.getCacheManager().removeCachePool(removeOp.poolName);
      if (toAddRetryCache) {
        fsNamesys.addCacheEntry(op.rpcClientId, op.rpcCallId);
      }
      break;
    }
>>>>>>> 6266273c
    default:
      throw new IOException("Invalid operation read " + op.opCode);
    }
    return inodeId;
  }
  
  private static String formatEditLogReplayError(EditLogInputStream in,
      long recentOpcodeOffsets[], long txid) {
    StringBuilder sb = new StringBuilder();
    sb.append("Error replaying edit log at offset " + in.getPosition());
    sb.append(".  Expected transaction ID was ").append(txid);
    if (recentOpcodeOffsets[0] != -1) {
      Arrays.sort(recentOpcodeOffsets);
      sb.append("\nRecent opcode offsets:");
      for (long offset : recentOpcodeOffsets) {
        if (offset != -1) {
          sb.append(' ').append(offset);
        }
      }
    }
    return sb.toString();
  }

  /**
   * Add a new block into the given INodeFile
   */
  private void addNewBlock(FSDirectory fsDir, AddBlockOp op, INodeFile file)
      throws IOException {
    BlockInfo[] oldBlocks = file.getBlocks();
    Block pBlock = op.getPenultimateBlock();
    Block newBlock= op.getLastBlock();
    
    if (pBlock != null) { // the penultimate block is not null
      Preconditions.checkState(oldBlocks != null && oldBlocks.length > 0);
      // compare pBlock with the last block of oldBlocks
      Block oldLastBlock = oldBlocks[oldBlocks.length - 1];
      if (oldLastBlock.getBlockId() != pBlock.getBlockId()
          || oldLastBlock.getGenerationStamp() != pBlock.getGenerationStamp()) {
        throw new IOException(
            "Mismatched block IDs or generation stamps for the old last block of file "
                + op.getPath() + ", the old last block is " + oldLastBlock
                + ", and the block read from editlog is " + pBlock);
      }
      
      oldLastBlock.setNumBytes(pBlock.getNumBytes());
      if (oldLastBlock instanceof BlockInfoUnderConstruction) {
        fsNamesys.getBlockManager().forceCompleteBlock(
            (INodeFileUnderConstruction) file,
            (BlockInfoUnderConstruction) oldLastBlock);
        fsNamesys.getBlockManager().processQueuedMessagesForBlock(pBlock);
      }
    } else { // the penultimate block is null
      Preconditions.checkState(oldBlocks == null || oldBlocks.length == 0);
    }
    // add the new block
    BlockInfo newBI = new BlockInfoUnderConstruction(
          newBlock, file.getBlockReplication());
    fsNamesys.getBlockManager().addBlockCollection(newBI, file);
    file.addBlock(newBI);
    fsNamesys.getBlockManager().processQueuedMessagesForBlock(newBlock);
  }
  
  /**
   * Update in-memory data structures with new block information.
   * @throws IOException
   */
  private void updateBlocks(FSDirectory fsDir, BlockListUpdatingOp op,
      INodeFile file) throws IOException {
    // Update its block list
    BlockInfo[] oldBlocks = file.getBlocks();
    Block[] newBlocks = op.getBlocks();
    String path = op.getPath();
    
    // Are we only updating the last block's gen stamp.
    boolean isGenStampUpdate = oldBlocks.length == newBlocks.length;
    
    // First, update blocks in common
    for (int i = 0; i < oldBlocks.length && i < newBlocks.length; i++) {
      BlockInfo oldBlock = oldBlocks[i];
      Block newBlock = newBlocks[i];
      
      boolean isLastBlock = i == newBlocks.length - 1;
      if (oldBlock.getBlockId() != newBlock.getBlockId() ||
          (oldBlock.getGenerationStamp() != newBlock.getGenerationStamp() && 
              !(isGenStampUpdate && isLastBlock))) {
        throw new IOException("Mismatched block IDs or generation stamps, " +
            "attempting to replace block " + oldBlock + " with " + newBlock +
            " as block # " + i + "/" + newBlocks.length + " of " +
            path);
      }
      
      oldBlock.setNumBytes(newBlock.getNumBytes());
      boolean changeMade =
        oldBlock.getGenerationStamp() != newBlock.getGenerationStamp();
      oldBlock.setGenerationStamp(newBlock.getGenerationStamp());
      
      if (oldBlock instanceof BlockInfoUnderConstruction &&
          (!isLastBlock || op.shouldCompleteLastBlock())) {
        changeMade = true;
        fsNamesys.getBlockManager().forceCompleteBlock(
            (INodeFileUnderConstruction)file,
            (BlockInfoUnderConstruction)oldBlock);
      }
      if (changeMade) {
        // The state or gen-stamp of the block has changed. So, we may be
        // able to process some messages from datanodes that we previously
        // were unable to process.
        fsNamesys.getBlockManager().processQueuedMessagesForBlock(newBlock);
      }
    }
    
    if (newBlocks.length < oldBlocks.length) {
      // We're removing a block from the file, e.g. abandonBlock(...)
      if (!file.isUnderConstruction()) {
        throw new IOException("Trying to remove a block from file " +
            path + " which is not under construction.");
      }
      if (newBlocks.length != oldBlocks.length - 1) {
        throw new IOException("Trying to remove more than one block from file "
            + path);
      }
      Block oldBlock = oldBlocks[oldBlocks.length - 1];
      boolean removed = fsDir.unprotectedRemoveBlock(path,
          (INodeFileUnderConstruction) file, oldBlock);
      if (!removed && !(op instanceof UpdateBlocksOp)) {
        throw new IOException("Trying to delete non-existant block " + oldBlock);
      }
    } else if (newBlocks.length > oldBlocks.length) {
      // We're adding blocks
      for (int i = oldBlocks.length; i < newBlocks.length; i++) {
        Block newBlock = newBlocks[i];
        BlockInfo newBI;
        if (!op.shouldCompleteLastBlock()) {
          // TODO: shouldn't this only be true for the last block?
          // what about an old-version fsync() where fsync isn't called
          // until several blocks in?
          newBI = new BlockInfoUnderConstruction(
              newBlock, file.getBlockReplication());
        } else {
          // OP_CLOSE should add finalized blocks. This code path
          // is only executed when loading edits written by prior
          // versions of Hadoop. Current versions always log
          // OP_ADD operations as each block is allocated.
          newBI = new BlockInfo(newBlock, file.getBlockReplication());
        }
        fsNamesys.getBlockManager().addBlockCollection(newBI, file);
        file.addBlock(newBI);
        fsNamesys.getBlockManager().processQueuedMessagesForBlock(newBlock);
      }
    }
  }

  private static void dumpOpCounts(
      EnumMap<FSEditLogOpCodes, Holder<Integer>> opCounts) {
    StringBuilder sb = new StringBuilder();
    sb.append("Summary of operations loaded from edit log:\n  ");
    Joiner.on("\n  ").withKeyValueSeparator("=").appendTo(sb, opCounts);
    FSImage.LOG.debug(sb.toString());
  }

  private void incrOpCount(FSEditLogOpCodes opCode,
      EnumMap<FSEditLogOpCodes, Holder<Integer>> opCounts, Step step,
      Counter counter) {
    Holder<Integer> holder = opCounts.get(opCode);
    if (holder == null) {
      holder = new Holder<Integer>(1);
      opCounts.put(opCode, holder);
    } else {
      holder.held++;
    }
    counter.increment();
  }

  /**
   * Throw appropriate exception during upgrade from 203, when editlog loading
   * could fail due to opcode conflicts.
   */
  private void check203UpgradeFailure(int logVersion, Throwable e)
      throws IOException {
    // 0.20.203 version version has conflicting opcodes with the later releases.
    // The editlog must be emptied by restarting the namenode, before proceeding
    // with the upgrade.
    if (Storage.is203LayoutVersion(logVersion)
        && logVersion != HdfsConstants.LAYOUT_VERSION) {
      String msg = "During upgrade failed to load the editlog version "
          + logVersion + " from release 0.20.203. Please go back to the old "
          + " release and restart the namenode. This empties the editlog "
          + " and saves the namespace. Resume the upgrade after this step.";
      throw new IOException(msg, e);
    }
  }
  
  /**
   * Find the last valid transaction ID in the stream.
   * If there are invalid or corrupt transactions in the middle of the stream,
   * validateEditLog will skip over them.
   * This reads through the stream but does not close it.
   *
   * @throws IOException if the stream cannot be read due to an IO error (eg
   *                     if the log does not exist)
   */
  static EditLogValidation validateEditLog(EditLogInputStream in) {
    long lastPos = 0;
    long lastTxId = HdfsConstants.INVALID_TXID;
    long numValid = 0;
    FSEditLogOp op = null;
    while (true) {
      lastPos = in.getPosition();
      try {
        if ((op = in.readOp()) == null) {
          break;
        }
      } catch (Throwable t) {
        FSImage.LOG.warn("Caught exception after reading " + numValid +
            " ops from " + in + " while determining its valid length." +
            "Position was " + lastPos, t);
        in.resync();
        FSImage.LOG.warn("After resync, position is " + in.getPosition());
        continue;
      }
      if (lastTxId == HdfsConstants.INVALID_TXID
          || op.getTransactionId() > lastTxId) {
        lastTxId = op.getTransactionId();
      }
      numValid++;
    }
    return new EditLogValidation(lastPos, lastTxId, false);
  }

  static class EditLogValidation {
    private final long validLength;
    private final long endTxId;
    private final boolean hasCorruptHeader;

    EditLogValidation(long validLength, long endTxId,
        boolean hasCorruptHeader) {
      this.validLength = validLength;
      this.endTxId = endTxId;
      this.hasCorruptHeader = hasCorruptHeader;
    }

    long getValidLength() { return validLength; }

    long getEndTxId() { return endTxId; }

    boolean hasCorruptHeader() { return hasCorruptHeader; }
  }

  /**
   * Stream wrapper that keeps track of the current stream position.
   * 
   * This stream also allows us to set a limit on how many bytes we can read
   * without getting an exception.
   */
  public static class PositionTrackingInputStream extends FilterInputStream
      implements StreamLimiter {
    private long curPos = 0;
    private long markPos = -1;
    private long limitPos = Long.MAX_VALUE;

    public PositionTrackingInputStream(InputStream is) {
      super(is);
    }

    private void checkLimit(long amt) throws IOException {
      long extra = (curPos + amt) - limitPos;
      if (extra > 0) {
        throw new IOException("Tried to read " + amt + " byte(s) past " +
            "the limit at offset " + limitPos);
      }
    }
    
    @Override
    public int read() throws IOException {
      checkLimit(1);
      int ret = super.read();
      if (ret != -1) curPos++;
      return ret;
    }

    @Override
    public int read(byte[] data) throws IOException {
      checkLimit(data.length);
      int ret = super.read(data);
      if (ret > 0) curPos += ret;
      return ret;
    }

    @Override
    public int read(byte[] data, int offset, int length) throws IOException {
      checkLimit(length);
      int ret = super.read(data, offset, length);
      if (ret > 0) curPos += ret;
      return ret;
    }

    @Override
    public void setLimit(long limit) {
      limitPos = curPos + limit;
    }

    @Override
    public void clearLimit() {
      limitPos = Long.MAX_VALUE;
    }

    @Override
    public void mark(int limit) {
      super.mark(limit);
      markPos = curPos;
    }

    @Override
    public void reset() throws IOException {
      if (markPos == -1) {
        throw new IOException("Not marked!");
      }
      super.reset();
      curPos = markPos;
      markPos = -1;
    }

    public long getPos() {
      return curPos;
    }
    
    @Override
    public long skip(long amt) throws IOException {
      long extra = (curPos + amt) - limitPos;
      if (extra > 0) {
        throw new IOException("Tried to skip " + extra + " bytes past " +
            "the limit at offset " + limitPos);
      }
      long ret = super.skip(amt);
      curPos += ret;
      return ret;
    }
  }

  public long getLastAppliedTxId() {
    return lastAppliedTxId;
  }

  /**
   * Creates a Step used for updating startup progress, populated with
   * information from the given edits.  The step always includes the log's name.
   * If the log has a known length, then the length is included in the step too.
   * 
   * @param edits EditLogInputStream to use for populating step
   * @return Step populated with information from edits
   * @throws IOException thrown if there is an I/O error
   */
  private static Step createStartupProgressStep(EditLogInputStream edits)
      throws IOException {
    long length = edits.length();
    String name = edits.getCurrentStreamName();
    return length != -1 ? new Step(name, length) : new Step(name);
  }
}<|MERGE_RESOLUTION|>--- conflicted
+++ resolved
@@ -32,30 +32,21 @@
 import org.apache.hadoop.classification.InterfaceAudience;
 import org.apache.hadoop.classification.InterfaceStability;
 import org.apache.hadoop.fs.FileSystem;
-<<<<<<< HEAD
-=======
 import org.apache.hadoop.fs.Path;
->>>>>>> 6266273c
 import org.apache.hadoop.hdfs.protocol.Block;
 import org.apache.hadoop.hdfs.protocol.HdfsConstants;
 import org.apache.hadoop.hdfs.protocol.HdfsFileStatus;
 import org.apache.hadoop.hdfs.protocol.LayoutVersion;
 import org.apache.hadoop.hdfs.protocol.LayoutVersion.Feature;
 import org.apache.hadoop.hdfs.protocol.LocatedBlock;
-<<<<<<< HEAD
-=======
 import org.apache.hadoop.hdfs.protocol.CacheDirectiveInfo;
->>>>>>> 6266273c
 import org.apache.hadoop.hdfs.server.blockmanagement.BlockInfo;
 import org.apache.hadoop.hdfs.server.blockmanagement.BlockInfoUnderConstruction;
 import org.apache.hadoop.hdfs.server.common.Storage;
 import org.apache.hadoop.hdfs.server.namenode.FSEditLogOp.AddBlockOp;
 import org.apache.hadoop.hdfs.server.namenode.FSEditLogOp.AddCachePoolOp;
 import org.apache.hadoop.hdfs.server.namenode.FSEditLogOp.AddCloseOp;
-<<<<<<< HEAD
-=======
 import org.apache.hadoop.hdfs.server.namenode.FSEditLogOp.AddCacheDirectiveInfoOp;
->>>>>>> 6266273c
 import org.apache.hadoop.hdfs.server.namenode.FSEditLogOp.AllocateBlockIdOp;
 import org.apache.hadoop.hdfs.server.namenode.FSEditLogOp.AllowSnapshotOp;
 import org.apache.hadoop.hdfs.server.namenode.FSEditLogOp.BlockListUpdatingOp;
@@ -94,10 +85,7 @@
 import org.apache.hadoop.hdfs.server.namenode.startupprogress.StartupProgress;
 import org.apache.hadoop.hdfs.server.namenode.startupprogress.StartupProgress.Counter;
 import org.apache.hadoop.hdfs.server.namenode.startupprogress.Step;
-<<<<<<< HEAD
-=======
 import org.apache.hadoop.hdfs.util.ChunkedArrayList;
->>>>>>> 6266273c
 import org.apache.hadoop.hdfs.util.Holder;
 import org.apache.jasper.tagplugins.jstl.core.Remove;
 
@@ -427,8 +415,6 @@
       if (toAddRetryCache) {
         fsNamesys.addCacheEntry(updateOp.rpcClientId, updateOp.rpcCallId);
       }
-<<<<<<< HEAD
-=======
       break;
     }
     case OP_ADD_BLOCK: {
@@ -441,7 +427,6 @@
       INodeFile oldFile = INodeFile.valueOf(fsDir.getINode(path), path);
       // add the new block to the INodeFile
       addNewBlock(fsDir, addBlockOp, oldFile);
->>>>>>> 6266273c
       break;
     }
     case OP_SET_REPLICATION: {
@@ -538,11 +523,7 @@
       break;
     }
     case OP_SYMLINK: {
-<<<<<<< HEAD
-      if (!FileSystem.isSymlinksEnabled()) {
-=======
       if (!FileSystem.areSymlinksEnabled()) {
->>>>>>> 6266273c
         throw new IOException("Symlinks not supported - please remove symlink before upgrading to this version of HDFS");
       }
       SymlinkOp symlinkOp = (SymlinkOp)op;
@@ -677,8 +658,6 @@
       fsNamesys.setLastAllocatedBlockId(allocateBlockIdOp.blockId);
       break;
     }
-<<<<<<< HEAD
-=======
     case OP_ADD_CACHE_DIRECTIVE: {
       AddCacheDirectiveInfoOp addOp = (AddCacheDirectiveInfoOp) op;
       CacheDirectiveInfo result = fsNamesys.
@@ -732,7 +711,6 @@
       }
       break;
     }
->>>>>>> 6266273c
     default:
       throw new IOException("Invalid operation read " + op.opCode);
     }
