/**
 * Licensed to the Apache Software Foundation (ASF) under one
 * or more contributor license agreements.  See the NOTICE file
 * distributed with this work for additional information
 * regarding copyright ownership.  The ASF licenses this file
 * to you under the Apache License, Version 2.0 (the
 * "License"); you may not use this file except in compliance
 * with the License.  You may obtain a copy of the License at
 *
 *     http://www.apache.org/licenses/LICENSE-2.0
 *
 * Unless required by applicable law or agreed to in writing, software
 * distributed under the License is distributed on an "AS IS" BASIS,
 * WITHOUT WARRANTIES OR CONDITIONS OF ANY KIND, either express or implied.
 * See the License for the specific language governing permissions and
 * limitations under the License.
 */
package org.apache.hadoop.hdfs.server.namenode;

import java.io.IOException;
import java.net.InetSocketAddress;
import java.net.SocketTimeoutException;

import org.apache.hadoop.classification.InterfaceAudience;
import org.apache.hadoop.conf.Configuration;
import org.apache.hadoop.fs.CommonConfigurationKeys;
import org.apache.hadoop.hdfs.DFSConfigKeys;
import org.apache.hadoop.hdfs.protocol.DatanodeInfo;
import org.apache.hadoop.hdfs.protocol.HdfsConstants;
import org.apache.hadoop.hdfs.server.common.HdfsServerConstants.NamenodeRole;
import org.apache.hadoop.hdfs.server.common.Storage;
import org.apache.hadoop.hdfs.server.protocol.JournalProtocol;
import org.apache.hadoop.hdfs.server.protocol.BlocksWithLocations;
import org.apache.hadoop.hdfs.server.protocol.NamenodeCommand;
import org.apache.hadoop.hdfs.server.protocol.NamenodeProtocol;
import org.apache.hadoop.hdfs.server.protocol.NamenodeRegistration;
import org.apache.hadoop.hdfs.server.protocol.NamespaceInfo;
import org.apache.hadoop.ipc.RPC;
import org.apache.hadoop.net.NetUtils;

/**
 * BackupNode.
 * <p>
 * Backup node can play two roles.
 * <ol>
 * <li>{@link NamenodeRole#CHECKPOINT} node periodically creates checkpoints, 
 * that is downloads image and edits from the active node, merges them, and
 * uploads the new image back to the active.</li>
 * <li>{@link NamenodeRole#BACKUP} node keeps its namespace in sync with the
 * active node, and periodically creates checkpoints by simply saving the
 * namespace image to local disk(s).</li>
 * </ol>
 */
@InterfaceAudience.Private
public class BackupNode extends NameNode {
  private static final String BN_ADDRESS_NAME_KEY = DFSConfigKeys.DFS_NAMENODE_BACKUP_ADDRESS_KEY;
  private static final String BN_ADDRESS_DEFAULT = DFSConfigKeys.DFS_NAMENODE_BACKUP_ADDRESS_DEFAULT;
  private static final String BN_HTTP_ADDRESS_NAME_KEY = DFSConfigKeys.DFS_NAMENODE_BACKUP_HTTP_ADDRESS_KEY;
  private static final String BN_HTTP_ADDRESS_DEFAULT = DFSConfigKeys.DFS_NAMENODE_BACKUP_HTTP_ADDRESS_DEFAULT;
  private static final String BN_SERVICE_RPC_ADDRESS_KEY = DFSConfigKeys.DFS_NAMENODE_BACKUP_SERVICE_RPC_ADDRESS_KEY;

  /** Name-node proxy */
  NamenodeProtocol namenode;
  /** Name-node RPC address */
  String nnRpcAddress;
  /** Name-node HTTP address */
  String nnHttpAddress;
  /** Checkpoint manager */
  Checkpointer checkpointManager;
  /** ClusterID to which BackupNode belongs to */
  String clusterId;
  /** Block pool Id of the peer namenode of this BackupNode */
  String blockPoolId;
  
  BackupNode(Configuration conf, NamenodeRole role) throws IOException {
    super(conf, role);
  }

  /////////////////////////////////////////////////////
  // Common NameNode methods implementation for backup node.
  /////////////////////////////////////////////////////
  @Override // NameNode
  protected InetSocketAddress getRpcServerAddress(Configuration conf) throws IOException {
    String addr = conf.get(BN_ADDRESS_NAME_KEY, BN_ADDRESS_DEFAULT);
    return NetUtils.createSocketAddr(addr);
  }
  
  @Override
  protected InetSocketAddress getServiceRpcServerAddress(Configuration conf) throws IOException {
    String addr = conf.get(BN_SERVICE_RPC_ADDRESS_KEY);
    if (addr == null || addr.isEmpty()) {
      return null;
    }
    return NetUtils.createSocketAddr(addr);
  }

  @Override // NameNode
  protected void setRpcServerAddress(Configuration conf,
      InetSocketAddress addr) {
    conf.set(BN_ADDRESS_NAME_KEY, getHostPortString(addr));
  }
  
  @Override // Namenode
  protected void setRpcServiceServerAddress(Configuration conf,
      InetSocketAddress addr) {
    conf.set(BN_SERVICE_RPC_ADDRESS_KEY,  getHostPortString(addr));
  }

  @Override // NameNode
  protected InetSocketAddress getHttpServerAddress(Configuration conf) {
    assert getNameNodeAddress() != null : "rpcAddress should be calculated first";
    String addr = conf.get(BN_HTTP_ADDRESS_NAME_KEY, BN_HTTP_ADDRESS_DEFAULT);
    return NetUtils.createSocketAddr(addr);
  }
  
  @Override // NameNode
  protected void setHttpServerAddress(Configuration conf){
    conf.set(BN_HTTP_ADDRESS_NAME_KEY, getHostPortString(getHttpAddress()));
  }

  @Override // NameNode
  protected void loadNamesystem(Configuration conf) throws IOException {
    BackupImage bnImage = new BackupImage(conf);
    this.namesystem = new FSNamesystem(conf, bnImage);
    bnImage.setNamesystem(namesystem);
    bnImage.recoverCreateRead();
  }

  @Override // NameNode
  protected void initialize(Configuration conf) throws IOException {
    // Trash is disabled in BackupNameNode,
    // but should be turned back on if it ever becomes active.
    conf.setLong(CommonConfigurationKeys.FS_TRASH_INTERVAL_KEY, 
                 CommonConfigurationKeys.FS_TRASH_INTERVAL_DEFAULT);
    NamespaceInfo nsInfo = handshake(conf);
    super.initialize(conf);
    // Backup node should never do lease recovery,
    // therefore lease hard limit should never expire.
    namesystem.leaseManager.setLeasePeriod(
        HdfsConstants.LEASE_SOFTLIMIT_PERIOD, Long.MAX_VALUE);
    
    clusterId = nsInfo.getClusterID();
    blockPoolId = nsInfo.getBlockPoolID();

    // register with the active name-node 
    registerWith(nsInfo);
    // Checkpoint daemon should start after the rpc server started
    runCheckpointDaemon(conf);
  }

  @Override
  protected NameNodeRpcServer createRpcServer(Configuration conf)
      throws IOException {
    return new BackupNodeRpcServer(conf, this);
  }

  @Override // NameNode
  public void stop() {
    if(checkpointManager != null) {
      // Prevent from starting a new checkpoint.
      // Checkpoints that has already been started may proceed until 
      // the error reporting to the name-node is complete.
      // Checkpoint manager should not be interrupted yet because it will
      // close storage file channels and the checkpoint may fail with 
      // ClosedByInterruptException.
      checkpointManager.shouldRun = false;
    }
    if(namenode != null && getRegistration() != null) {
      // Exclude this node from the list of backup streams on the name-node
      try {
        namenode.errorReport(getRegistration(), NamenodeProtocol.FATAL,
            "Shutting down.");
      } catch(IOException e) {
        LOG.error("Failed to report to name-node.", e);
      }
    }
    // Stop the RPC client
    RPC.stopProxy(namenode);
    namenode = null;
    // Stop the checkpoint manager
    if(checkpointManager != null) {
      checkpointManager.interrupt();
      checkpointManager = null;
    }
    // Stop name-node threads
    super.stop();
  }

  static class BackupNodeRpcServer extends NameNodeRpcServer implements JournalProtocol {
    private final String nnRpcAddress;
    
    private BackupNodeRpcServer(Configuration conf, BackupNode nn)
        throws IOException {
      super(conf, nn);
      this.server.addProtocol(JournalProtocol.class, this);
      nnRpcAddress = nn.nnRpcAddress;
    }
<<<<<<< HEAD
  }

  /////////////////////////////////////////////////////
  // BackupNodeProtocol implementation for backup node.
  /////////////////////////////////////////////////////

  @Override
  public void journal(NamenodeRegistration nnReg,
      long firstTxId, int numTxns,
      byte[] records) throws IOException {
    checkOperation(OperationCategory.JOURNAL);
    verifyRequest(nnReg);
    if(!nnRpcAddress.equals(nnReg.getAddress()))
      throw new IOException("Journal request from unexpected name-node: "
          + nnReg.getAddress() + " expecting " + nnRpcAddress);
    getBNImage().journal(firstTxId, numTxns, records);
  }

  @Override
  public void startLogSegment(NamenodeRegistration registration, long txid)
      throws IOException {
    checkOperation(OperationCategory.JOURNAL);
    verifyRequest(registration);
=======

    @Override
    public long getProtocolVersion(String protocol, long clientVersion)
        throws IOException {
      if (protocol.equals(JournalProtocol.class.getName())) {
        return JournalProtocol.versionID;
      } else {
        return super.getProtocolVersion(protocol, clientVersion);
      }
    }
>>>>>>> 8b9a2c74
  
    /////////////////////////////////////////////////////
    // NamenodeProtocol implementation for backup node.
    /////////////////////////////////////////////////////
    @Override // NamenodeProtocol
    public BlocksWithLocations getBlocks(DatanodeInfo datanode, long size)
    throws IOException {
      throw new UnsupportedActionException("getBlocks");
    }
  
    // Only active name-node can register other nodes.
    @Override // NamenodeProtocol
    public NamenodeRegistration register(NamenodeRegistration registration
    ) throws IOException {
      throw new UnsupportedActionException("register");
    }
  
    @Override // NamenodeProtocol
    public NamenodeCommand startCheckpoint(NamenodeRegistration registration)
    throws IOException {
      throw new UnsupportedActionException("startCheckpoint");
    }
  
    @Override // NamenodeProtocol
    public void endCheckpoint(NamenodeRegistration registration,
                              CheckpointSignature sig) throws IOException {
      throw new UnsupportedActionException("endCheckpoint");
    }  
  
    /////////////////////////////////////////////////////
    // BackupNodeProtocol implementation for backup node.
    /////////////////////////////////////////////////////
  
    @Override
    public void journal(NamenodeRegistration nnReg,
        long firstTxId, int numTxns,
        byte[] records) throws IOException {
      verifyRequest(nnReg);
      if(!nnRpcAddress.equals(nnReg.getAddress()))
        throw new IOException("Journal request from unexpected name-node: "
            + nnReg.getAddress() + " expecting " + rpcAddress);
      getBNImage().journal(firstTxId, numTxns, records);
    }
  
    @Override
    public void startLogSegment(NamenodeRegistration registration, long txid)
        throws IOException {
      verifyRequest(registration);
    
      getBNImage().namenodeStartedLogSegment(txid);
    }
    
    private BackupImage getBNImage() {
      return (BackupImage)nn.getFSImage();
    }
  }
  
  //////////////////////////////////////////////////////
  

  boolean shouldCheckpointAtStartup() {
    FSImage fsImage = getFSImage();
    if(isRole(NamenodeRole.CHECKPOINT)) {
      assert fsImage.getStorage().getNumStorageDirs() > 0;
      return ! fsImage.getStorage().getStorageDir(0).getVersionFile().exists();
    }
    
    // BN always checkpoints on startup in order to get in sync with namespace
    return true;
  }

  private NamespaceInfo handshake(Configuration conf) throws IOException {
    // connect to name node
    InetSocketAddress nnAddress = NameNode.getServiceAddress(conf, true);
    this.namenode =
      (NamenodeProtocol) RPC.waitForProxy(NamenodeProtocol.class,
          NamenodeProtocol.versionID, nnAddress, conf);
    this.nnRpcAddress = getHostPortString(nnAddress);
    this.nnHttpAddress = getHostPortString(super.getHttpServerAddress(conf));
    // get version and id info from the name-node
    NamespaceInfo nsInfo = null;
    while(!isStopRequested()) {
      try {
        nsInfo = handshake(namenode);
        break;
      } catch(SocketTimeoutException e) {  // name-node is busy
        LOG.info("Problem connecting to server: " + nnAddress);
        try {
          Thread.sleep(1000);
        } catch (InterruptedException ie) {}
      }
    }
    return nsInfo;
  }

  /**
   * Start a backup node daemon.
   */
  private void runCheckpointDaemon(Configuration conf) throws IOException {
    checkpointManager = new Checkpointer(conf, this);
    checkpointManager.start();
  }

  /**
   * Checkpoint.<br>
   * Tests may use it to initiate a checkpoint process.
   * @throws IOException
   */
  void doCheckpoint() throws IOException {
    checkpointManager.doCheckpoint();
  }

  /**
   * Register this backup node with the active name-node.
   * @param nsInfo
   * @throws IOException
   */
  private void registerWith(NamespaceInfo nsInfo) throws IOException {
    BackupImage bnImage = (BackupImage)getFSImage();
    NNStorage storage = bnImage.getStorage();
    // verify namespaceID
    if (storage.getNamespaceID() == 0) { // new backup storage
      storage.setStorageInfo(nsInfo);
      storage.setBlockPoolID(nsInfo.getBlockPoolID());
      storage.setClusterID(nsInfo.getClusterID());
    } else {
      nsInfo.validateStorage(storage);
    }
    setRegistration();
    NamenodeRegistration nnReg = null;
    while(!isStopRequested()) {
      try {
        nnReg = namenode.register(getRegistration());
        break;
      } catch(SocketTimeoutException e) {  // name-node is busy
        LOG.info("Problem connecting to name-node: " + nnRpcAddress);
        try {
          Thread.sleep(1000);
        } catch (InterruptedException ie) {}
      }
    }

    String msg = null;
    if(nnReg == null) // consider as a rejection
      msg = "Registration rejected by " + nnRpcAddress;
    else if(!nnReg.isRole(NamenodeRole.NAMENODE)) {
      msg = "Name-node " + nnRpcAddress + " is not active";
    }
    if(msg != null) {
      msg += ". Shutting down.";
      LOG.error(msg);
      throw new IOException(msg); // stop the node
    }
    nnRpcAddress = nnReg.getAddress();
  }

  // TODO: move to a common with DataNode util class
  private static NamespaceInfo handshake(NamenodeProtocol namenode)
  throws IOException, SocketTimeoutException {
    NamespaceInfo nsInfo;
    nsInfo = namenode.versionRequest();  // throws SocketTimeoutException 
    String errorMsg = null;
    // verify build version
    if( ! nsInfo.getBuildVersion().equals( Storage.getBuildVersion())) {
      errorMsg = "Incompatible build versions: active name-node BV = " 
        + nsInfo.getBuildVersion() + "; backup node BV = "
        + Storage.getBuildVersion();
      LOG.fatal(errorMsg);
      throw new IOException(errorMsg);
    }
    assert HdfsConstants.LAYOUT_VERSION == nsInfo.getLayoutVersion() :
      "Active and backup node layout versions must be the same. Expected: "
      + HdfsConstants.LAYOUT_VERSION + " actual "+ nsInfo.getLayoutVersion();
    return nsInfo;
  }
  
  String getBlockPoolId() {
    return blockPoolId;
  }
  
  String getClusterId() {
    return clusterId;
  }
  
  @Override // NameNode
  protected void checkOperation(OperationCategory op)
      throws UnsupportedActionException {
    if (OperationCategory.JOURNAL != op) {
      String msg = "Operation category " + op
          + " is not supported at the BackupNode";
      throw new UnsupportedActionException(msg);
    }
  }
}<|MERGE_RESOLUTION|>--- conflicted
+++ resolved
@@ -195,31 +195,6 @@
       this.server.addProtocol(JournalProtocol.class, this);
       nnRpcAddress = nn.nnRpcAddress;
     }
-<<<<<<< HEAD
-  }
-
-  /////////////////////////////////////////////////////
-  // BackupNodeProtocol implementation for backup node.
-  /////////////////////////////////////////////////////
-
-  @Override
-  public void journal(NamenodeRegistration nnReg,
-      long firstTxId, int numTxns,
-      byte[] records) throws IOException {
-    checkOperation(OperationCategory.JOURNAL);
-    verifyRequest(nnReg);
-    if(!nnRpcAddress.equals(nnReg.getAddress()))
-      throw new IOException("Journal request from unexpected name-node: "
-          + nnReg.getAddress() + " expecting " + nnRpcAddress);
-    getBNImage().journal(firstTxId, numTxns, records);
-  }
-
-  @Override
-  public void startLogSegment(NamenodeRegistration registration, long txid)
-      throws IOException {
-    checkOperation(OperationCategory.JOURNAL);
-    verifyRequest(registration);
-=======
 
     @Override
     public long getProtocolVersion(String protocol, long clientVersion)
@@ -230,59 +205,32 @@
         return super.getProtocolVersion(protocol, clientVersion);
       }
     }
->>>>>>> 8b9a2c74
-  
-    /////////////////////////////////////////////////////
-    // NamenodeProtocol implementation for backup node.
-    /////////////////////////////////////////////////////
-    @Override // NamenodeProtocol
-    public BlocksWithLocations getBlocks(DatanodeInfo datanode, long size)
-    throws IOException {
-      throw new UnsupportedActionException("getBlocks");
-    }
-  
-    // Only active name-node can register other nodes.
-    @Override // NamenodeProtocol
-    public NamenodeRegistration register(NamenodeRegistration registration
-    ) throws IOException {
-      throw new UnsupportedActionException("register");
-    }
-  
-    @Override // NamenodeProtocol
-    public NamenodeCommand startCheckpoint(NamenodeRegistration registration)
-    throws IOException {
-      throw new UnsupportedActionException("startCheckpoint");
-    }
-  
-    @Override // NamenodeProtocol
-    public void endCheckpoint(NamenodeRegistration registration,
-                              CheckpointSignature sig) throws IOException {
-      throw new UnsupportedActionException("endCheckpoint");
-    }  
-  
+
     /////////////////////////////////////////////////////
     // BackupNodeProtocol implementation for backup node.
     /////////////////////////////////////////////////////
-  
+    @Override
+    public void startLogSegment(NamenodeRegistration registration, long txid)
+        throws IOException {
+      nn.checkOperation(OperationCategory.JOURNAL);
+      verifyRequest(registration);
+        verifyRequest(registration);
+      
+        getBNImage().namenodeStartedLogSegment(txid);
+    }
+    
     @Override
     public void journal(NamenodeRegistration nnReg,
         long firstTxId, int numTxns,
         byte[] records) throws IOException {
+      nn.checkOperation(OperationCategory.JOURNAL);
       verifyRequest(nnReg);
       if(!nnRpcAddress.equals(nnReg.getAddress()))
         throw new IOException("Journal request from unexpected name-node: "
-            + nnReg.getAddress() + " expecting " + rpcAddress);
+            + nnReg.getAddress() + " expecting " + nnRpcAddress);
       getBNImage().journal(firstTxId, numTxns, records);
     }
-  
-    @Override
-    public void startLogSegment(NamenodeRegistration registration, long txid)
-        throws IOException {
-      verifyRequest(registration);
-    
-      getBNImage().namenodeStartedLogSegment(txid);
-    }
-    
+
     private BackupImage getBNImage() {
       return (BackupImage)nn.getFSImage();
     }
